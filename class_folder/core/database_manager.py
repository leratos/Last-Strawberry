--- conflicted
+++ resolved
@@ -275,13 +275,8 @@
                     c.char_id as player_id, 
                     c.name as character_name,
                     u.username as owner_name,
-<<<<<<< HEAD
                     w.created_at
-                FROM worlds w  # Hinzugefügt: created_at für das Erstellungsdatum
-=======
-                    w.created_at  -- Hinzugefügt: created_at für das Erstellungsdatum
                 FROM worlds w 
->>>>>>> 28b6f367
                 JOIN characters c ON w.world_id = c.world_id
                 JOIN users u ON c.user_id = u.user_id
                 WHERE c.is_player = 1 ORDER BY w.created_at DESC
